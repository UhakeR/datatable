--- conflicted
+++ resolved
@@ -8,22 +8,12 @@
 The format is based on [Keep a Changelog](http://keepachangelog.com/)
 and this project adheres to [Semantic Versioning](http://semver.org/).
 
-<<<<<<< HEAD
 
 ### [Unreleased](https://github.com/h2oai/datatable/compare/HEAD...v0.7.0)
 
 
 
 ### [v0.7.0](https://github.com/h2oai/datatable/compare/0.7.0...v0.6.0) — 2018-11-16
-=======
-#### Added
-- In Jupyter notebook columns now have visual indicators of their types.
-  The logical types are color-coded, and the size of each element is
-  given by the number of dots (#1428).
-
-
-### [Unreleased](https://github.com/h2oai/datatable/compare/HEAD...v0.6.0)
->>>>>>> ed297dc1
 #### Added
 - Frame can now be created from a list/dict of numpy arrays.
 - Filters can now be used together with groupby expressions.
@@ -69,7 +59,11 @@
     extracted).
 - HTML rendering of Frames inside a Jupyter notebook.
 - set-theoretic functions: `union`, `intersect`, `setdiff` and `symdiff`.
+- support for multi-column keys.
 - ability to join Frames on multiple columns.
+- In Jupyter notebook columns now have visual indicators of their types.
+  The logical types are color-coded, and the size of each element is
+  given by the number of dots (#1428).
 
 #### Changed
 - `names` argument in `Frame()` constructor can no longer be a string --
